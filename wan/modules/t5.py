# Modified from transformers.models.t5.modeling_t5
# Copyright 2024-2025 The Alibaba Wan Team Authors. All rights reserved.
import logging
import math

import mlx.core as mx
import mlx.nn as nn

from .tokenizers import HuggingfaceTokenizer

__all__ = [
    'T5Model',
    'T5Encoder',
    'T5Decoder',
    'T5EncoderModel',
]


def fp16_clamp(x):
    if x.dtype == mx.float16 and mx.isinf(x).any():
        clamp_val = mx.finfo(x.dtype).max - 1000
        x = mx.clip(x, a_min=-clamp_val, a_max=clamp_val)
    return x


def init_weights(module: nn.Module):
    if isinstance(module, nn.Linear):
        module.weight = mx.random.normal(module.weight.shape, std=0.02)
        if module.bias is not None:
            module.bias = mx.zeros_like(module.bias)
    elif isinstance(module, nn.Embedding):
        module.weight = mx.random.normal(module.weight.shape, std=0.02)
    return module


class T5LayerNorm(nn.Module):

    def __init__(self, dim, eps=1e-6):
        super(T5LayerNorm, self).__init__()
        self.dim = dim
        self.eps = eps
        self.weight = mx.ones((dim,))

    def __call__(self, x):
        x = x * mx.rsqrt(x.astype(mx.float32).square().mean(axis=-1, keepdims=True) +
                            self.eps)
        if self.weight.dtype in [mx.float16, mx.bfloat16]:
            x = x.astype(self.weight.dtype)
        return self.weight * x


class T5Attention(nn.Module):

    def __init__(self, dim, dim_attn, num_heads, dropout=0.1):
        assert dim_attn % num_heads == 0
        super(T5Attention, self).__init__()
        self.dim = dim
        self.dim_attn = dim_attn
        self.num_heads = num_heads
        self.head_dim = dim_attn // num_heads

        # layers
        self.q = nn.Linear(dim, dim_attn, bias=False)
        self.k = nn.Linear(dim, dim_attn, bias=False)
        self.v = nn.Linear(dim, dim_attn, bias=False)
        self.o = nn.Linear(dim_attn, dim, bias=False)
        self.dropout = nn.Dropout(dropout)

    def __call__(self, x, context=None, mask=None, pos_bias=None):
        """
        x:          [B, L1, C].
        context:    [B, L2, C] or None.
        mask:       [B, L2] or [B, L1, L2] or None.
        """
        # check inputs
        context = x if context is None else context
        b, n, c = x.shape[0], self.num_heads, self.head_dim

        # compute query, key, value
        q = self.q(x).reshape(b, -1, n, c)
        k = self.k(context).reshape(b, -1, n, c)
        v = self.v(context).reshape(b, -1, n, c)

        # attention bias
        attn_bias = mx.zeros((b, n, q.shape[1], k.shape[1]), dtype=x.dtype)
        if pos_bias is not None:
            attn_bias += pos_bias
        if mask is not None:
            assert mask.ndim in [2, 3]
            mask = mask.reshape(b, 1, 1,
                             -1) if mask.ndim == 2 else mx.expand_dims(mask, 1)
            attn_bias = mx.where(mask == 0, mx.finfo(x.dtype).min, attn_bias)

        # compute attention (T5 does not use scaling)
        attn = mx.einsum('binc,bjnc->bnij', q, k) + attn_bias
        attn = mx.softmax(attn.astype(mx.float32), axis=-1).astype(attn.dtype)
        x = mx.einsum('bnij,bjnc->binc', attn, v)

        # output
        x = x.reshape(b, -1, n * c)
        x = self.o(x)
        x = self.dropout(x)
        return x


class T5FeedForward(nn.Module):

    def __init__(self, dim, dim_ffn, dropout=0.1):
        super(T5FeedForward, self).__init__()
        self.dim = dim
        self.dim_ffn = dim_ffn

        # layers
        self.gate = [nn.Linear(dim, dim_ffn, bias=False)]
        self.fc1 = nn.Linear(dim, dim_ffn, bias=False)
        self.fc2 = nn.Linear(dim_ffn, dim, bias=False)
        self.dropout = nn.Dropout(dropout)

    def __call__(self, x):
        hidden_gelu = nn.gelu(self.gate[0](x))
        hidden_linear = self.fc1(x)
        x = hidden_gelu * hidden_linear
        x = self.dropout(x)
        x = self.fc2(x)
        x = self.dropout(x)
        return x


class T5SelfAttention(nn.Module):

    def __init__(self,
                 dim,
                 dim_attn,
                 dim_ffn,
                 num_heads,
                 num_buckets,
                 shared_pos=True,
                 dropout=0.1):
        super(T5SelfAttention, self).__init__()
        self.dim = dim
        self.dim_attn = dim_attn
        self.dim_ffn = dim_ffn
        self.num_heads = num_heads
        self.num_buckets = num_buckets
        self.shared_pos = shared_pos

        # layers
        self.norm1 = T5LayerNorm(dim)
        self.attn = T5Attention(dim, dim_attn, num_heads, dropout)
        self.norm2 = T5LayerNorm(dim)
        self.ffn = T5FeedForward(dim, dim_ffn, dropout)
        self.pos_embedding = None if shared_pos else T5RelativeEmbedding(
            num_buckets, num_heads, bidirectional=True)

    def __call__(self, x, mask=None, pos_bias=None):
        e = pos_bias if self.shared_pos else self.pos_embedding(
            x.shape[1], x.shape[1])
        x = fp16_clamp(x + self.attn(self.norm1(x), mask=mask, pos_bias=e))
        x = fp16_clamp(x + self.ffn(self.norm2(x)))
        return x


class T5CrossAttention(nn.Module):

    def __init__(self,
                 dim,
                 dim_attn,
                 dim_ffn,
                 num_heads,
                 num_buckets,
                 shared_pos=True,
                 dropout=0.1):
        super(T5CrossAttention, self).__init__()
        self.dim = dim
        self.dim_attn = dim_attn
        self.dim_ffn = dim_ffn
        self.num_heads = num_heads
        self.num_buckets = num_buckets
        self.shared_pos = shared_pos

        # layers
        self.norm1 = T5LayerNorm(dim)
        self.self_attn = T5Attention(dim, dim_attn, num_heads, dropout)
        self.norm2 = T5LayerNorm(dim)
        self.cross_attn = T5Attention(dim, dim_attn, num_heads, dropout)
        self.norm3 = T5LayerNorm(dim)
        self.ffn = T5FeedForward(dim, dim_ffn, dropout)
        self.pos_embedding = None if shared_pos else T5RelativeEmbedding(
            num_buckets, num_heads, bidirectional=False)

    def __call__(self,
                x,
                mask=None,
                encoder_states=None,
                encoder_mask=None,
                pos_bias=None):
        e = pos_bias if self.shared_pos else self.pos_embedding(
            x.shape[1], x.shape[1])
        x = fp16_clamp(x + self.self_attn(self.norm1(x), mask=mask, pos_bias=e))
        x = fp16_clamp(x + self.cross_attn(
            self.norm2(x), context=encoder_states, mask=encoder_mask))
        x = fp16_clamp(x + self.ffn(self.norm3(x)))
        return x


class T5RelativeEmbedding(nn.Module):

    def __init__(self, num_buckets, num_heads, bidirectional, max_dist=128):
        super(T5RelativeEmbedding, self).__init__()
        self.num_buckets = num_buckets
        self.num_heads = num_heads
        self.bidirectional = bidirectional
        self.max_dist = max_dist

        # layers
        self.embedding = nn.Embedding(num_buckets, num_heads)

    def __call__(self, lq, lk):
        rel_pos = mx.arange(lk).reshape(1, -1) - mx.arange(lq).reshape(-1, 1)
        rel_pos = self._relative_position_bucket(rel_pos)
        rel_pos_embeds = self.embedding(rel_pos)
        rel_pos_embeds = rel_pos_embeds.transpose(2, 0, 1).reshape(
            1, self.num_heads, lq, lk)  # [1, N, Lq, Lk]
        return rel_pos_embeds

    def _relative_position_bucket(self, rel_pos):
        # preprocess
        if self.bidirectional:
            num_buckets = self.num_buckets // 2
            rel_buckets = (rel_pos > 0).astype(mx.int64) * num_buckets
            rel_pos = mx.abs(rel_pos)
        else:
            num_buckets = self.num_buckets
            rel_buckets = 0
            rel_pos = -mx.minimum(rel_pos, mx.zeros_like(rel_pos))

        # embeddings for small and large positions
        max_exact = num_buckets // 2
        rel_pos_large = max_exact + (mx.log(rel_pos.astype(mx.float32) / max_exact) /
                                     math.log(self.max_dist / max_exact) *
                                     (num_buckets - max_exact)).astype(mx.int64)
        rel_pos_large = mx.minimum(
            rel_pos_large, mx.full_like(rel_pos_large, num_buckets - 1))
        rel_buckets += mx.where(rel_pos < max_exact, rel_pos, rel_pos_large)
        return rel_buckets


class T5Encoder(nn.Module):

    def __init__(self,
                 vocab,
                 dim,
                 dim_attn,
                 dim_ffn,
                 num_heads,
                 num_layers,
                 num_buckets,
                 shared_pos=True,
                 dropout=0.1):
        super(T5Encoder, self).__init__()
        self.dim = dim
        self.dim_attn = dim_attn
        self.dim_ffn = dim_ffn
        self.num_heads = num_heads
        self.num_layers = num_layers
        self.num_buckets = num_buckets
        self.shared_pos = shared_pos

        # layers
        self.token_embedding = vocab if isinstance(vocab, nn.Embedding) \
            else nn.Embedding(vocab, dim)
        self.pos_embedding = T5RelativeEmbedding(
            num_buckets, num_heads, bidirectional=True) if shared_pos else None
        self.dropout = nn.Dropout(dropout)
        self.blocks = [
            T5SelfAttention(dim, dim_attn, dim_ffn, num_heads, num_buckets,
                            shared_pos, dropout) for _ in range(num_layers)
        ]
        self.norm = T5LayerNorm(dim)

        # initialize weights
        self.apply(init_weights)

    def __call__(self, ids, mask=None):
        x = self.token_embedding(ids)
        x = self.dropout(x)
        e = self.pos_embedding(x.shape[1],
                               x.shape[1]) if self.shared_pos else None
        for block in self.blocks:
            x = block(x, mask, pos_bias=e)
        x = self.norm(x)
        x = self.dropout(x)
        return x


class T5Decoder(nn.Module):

    def __init__(self,
                 vocab,
                 dim,
                 dim_attn,
                 dim_ffn,
                 num_heads,
                 num_layers,
                 num_buckets,
                 shared_pos=True,
                 dropout=0.1):
        super(T5Decoder, self).__init__()
        self.dim = dim
        self.dim_attn = dim_attn
        self.dim_ffn = dim_ffn
        self.num_heads = num_heads
        self.num_layers = num_layers
        self.num_buckets = num_buckets
        self.shared_pos = shared_pos

        # layers
        self.token_embedding = vocab if isinstance(vocab, nn.Embedding) \
            else nn.Embedding(vocab, dim)
        self.pos_embedding = T5RelativeEmbedding(
            num_buckets, num_heads, bidirectional=False) if shared_pos else None
        self.dropout = nn.Dropout(dropout)
        self.blocks = [
            T5CrossAttention(dim, dim_attn, dim_ffn, num_heads, num_buckets,
                             shared_pos, dropout) for _ in range(num_layers)
        ]
        self.norm = T5LayerNorm(dim)

        # initialize weights
        self.apply(init_weights)

    def __call__(self, ids, mask=None, encoder_states=None, encoder_mask=None):
        b, s = ids.shape

        # causal mask
        if mask is None:
            mask = nn.MultiHeadAttention.create_additive_causal_mask(s)
        elif mask.ndim == 2:
            mask = mx.expand_dims(mask, 1)
            mask = mx.broadcast_to(mask, (b, s, s))
            mask = nn.MultiHeadAttention.create_additive_causal_mask(s) * mask

        # layers
        x = self.token_embedding(ids)
        x = self.dropout(x)
        e = self.pos_embedding(x.shape[1],
                               x.shape[1]) if self.shared_pos else None
        for block in self.blocks:
            x = block(x, mask, encoder_states, encoder_mask, pos_bias=e)
        x = self.norm(x)
        x = self.dropout(x)
        return x


class T5Model(nn.Module):

    def __init__(self,
                 vocab_size,
                 dim,
                 dim_attn,
                 dim_ffn,
                 num_heads,
                 encoder_layers,
                 decoder_layers,
                 num_buckets,
                 shared_pos=True,
                 dropout=0.1):
        super(T5Model, self).__init__()
        self.vocab_size = vocab_size
        self.dim = dim
        self.dim_attn = dim_attn
        self.dim_ffn = dim_ffn
        self.num_heads = num_heads
        self.encoder_layers = encoder_layers
        self.decoder_layers = decoder_layers
        self.num_buckets = num_buckets

        # layers
        self.token_embedding = nn.Embedding(vocab_size, dim)
        self.encoder = T5Encoder(self.token_embedding, dim, dim_attn, dim_ffn,
                                 num_heads, encoder_layers, num_buckets,
                                 shared_pos, dropout)
        self.decoder = T5Decoder(self.token_embedding, dim, dim_attn, dim_ffn,
                                 num_heads, decoder_layers, num_buckets,
                                 shared_pos, dropout)
        self.head = nn.Linear(dim, vocab_size, bias=False)

        # initialize weights
        self.apply(init_weights)

    def __call__(self, encoder_ids, encoder_mask, decoder_ids, decoder_mask):
        x = self.encoder(encoder_ids, encoder_mask)
        x = self.decoder(decoder_ids, decoder_mask, x, encoder_mask)
        x = self.head(x)
        return x


def _t5(name,
        encoder_only=False,
        decoder_only=False,
        return_tokenizer=False,
        tokenizer_kwargs={},
        dtype=mx.float32,
        **kwargs):
    # sanity check
    assert not (encoder_only and decoder_only)

    # params
    if encoder_only:
        model_cls = T5Encoder
        kwargs['vocab'] = kwargs.pop('vocab_size')
        kwargs['num_layers'] = kwargs.pop('encoder_layers')
        _ = kwargs.pop('decoder_layers')
    elif decoder_only:
        model_cls = T5Decoder
        kwargs['vocab'] = kwargs.pop('vocab_size')
        kwargs['num_layers'] = kwargs.pop('decoder_layers')
        _ = kwargs.pop('encoder_layers')
    else:
        model_cls = T5Model

    # init model
    model = model_cls(**kwargs)
<<<<<<< HEAD
=======
    _cast_model_dtype(model, dtype)
>>>>>>> 2b38e5ce

    # init tokenizer
    if return_tokenizer:
        from .tokenizers import HuggingfaceTokenizer
        tokenizer = HuggingfaceTokenizer(f'google/{name}', **tokenizer_kwargs)
        return model, tokenizer
    else:
        return model


def umt5_xxl(**kwargs):
    cfg = dict(
        vocab_size=256384,
        dim=4096,
        dim_attn=4096,
        dim_ffn=10240,
        num_heads=64,
        encoder_layers=24,
        decoder_layers=24,
        num_buckets=32,
        shared_pos=False,
        dropout=0.1)
    cfg.update(**kwargs)
    return _t5('umt5-xxl', **cfg)


class T5EncoderModel:

    def __init__(
        self,
        text_len,
        dtype=mx.bfloat16,
        checkpoint_path=None,
        tokenizer_path=None,
    ):
        self.text_len = text_len
        self.dtype = dtype
        self.checkpoint_path = checkpoint_path
        self.tokenizer_path = tokenizer_path

        # init model
        model = umt5_xxl(
            encoder_only=True,
            return_tokenizer=False,
            dtype=dtype).eval()
        logging.info(f'loading {checkpoint_path}')
        model.load_weights(checkpoint_path)
        self.model = model
        
        # init tokenizer
        self.tokenizer = HuggingfaceTokenizer(
            name=tokenizer_path, seq_len=text_len, clean='whitespace')

    def __call__(self, texts):
        ids, mask = self.tokenizer(
            texts, return_mask=True, add_special_tokens=True)
        ids = mx.array(ids)
        mask = mx.array(mask)
        seq_lens = mask.sum(axis=1).astype(mx.int64)
        context = self.model(ids, mask)
        return [u[:v] for u, v in zip(context, seq_lens.tolist())]<|MERGE_RESOLUTION|>--- conflicted
+++ resolved
@@ -31,6 +31,15 @@
     elif isinstance(module, nn.Embedding):
         module.weight = mx.random.normal(module.weight.shape, std=0.02)
     return module
+
+
+def _cast_model_dtype(model: nn.Module, dtype):
+    """Cast all model parameters to the specified dtype."""
+    for name, param in model.named_parameters():
+        if hasattr(param, 'astype'):
+            # Update the parameter in place
+            setattr(model, name.split('.')[-1], param.astype(dtype))
+    return model
 
 
 class T5LayerNorm(nn.Module):
@@ -421,10 +430,7 @@
 
     # init model
     model = model_cls(**kwargs)
-<<<<<<< HEAD
-=======
     _cast_model_dtype(model, dtype)
->>>>>>> 2b38e5ce
 
     # init tokenizer
     if return_tokenizer:
